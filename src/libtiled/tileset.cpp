/*
 * tileset.cpp
 * Copyright 2008-2015, Thorbjørn Lindeijer <thorbjorn@lindeijer.nl>
 * Copyright 2009, Edward Hutchins <eah1@yahoo.com>
 *
 * This file is part of libtiled.
 *
 * Redistribution and use in source and binary forms, with or without
 * modification, are permitted provided that the following conditions are met:
 *
 *    1. Redistributions of source code must retain the above copyright notice,
 *       this list of conditions and the following disclaimer.
 *
 *    2. Redistributions in binary form must reproduce the above copyright
 *       notice, this list of conditions and the following disclaimer in the
 *       documentation and/or other materials provided with the distribution.
 *
 * THIS SOFTWARE IS PROVIDED BY THE CONTRIBUTORS ``AS IS'' AND ANY EXPRESS OR
 * IMPLIED WARRANTIES, INCLUDING, BUT NOT LIMITED TO, THE IMPLIED WARRANTIES OF
 * MERCHANTABILITY AND FITNESS FOR A PARTICULAR PURPOSE ARE DISCLAIMED. IN NO
 * EVENT SHALL THE CONTRIBUTORS BE LIABLE FOR ANY DIRECT, INDIRECT, INCIDENTAL,
 * SPECIAL, EXEMPLARY, OR CONSEQUENTIAL DAMAGES (INCLUDING, BUT NOT LIMITED TO,
 * PROCUREMENT OF SUBSTITUTE GOODS OR SERVICES; LOSS OF USE, DATA, OR PROFITS;
 * OR BUSINESS INTERRUPTION) HOWEVER CAUSED AND ON ANY THEORY OF LIABILITY,
 * WHETHER IN CONTRACT, STRICT LIABILITY, OR TORT (INCLUDING NEGLIGENCE OR
 * OTHERWISE) ARISING IN ANY WAY OUT OF THE USE OF THIS SOFTWARE, EVEN IF
 * ADVISED OF THE POSSIBILITY OF SUCH DAMAGE.
 */

#include "tileset.h"
#include "tile.h"
#include "terrain.h"

#include <QBitmap>

using namespace Tiled;

Tileset::~Tileset()
{
    qDeleteAll(mTiles);
    qDeleteAll(mTerrainTypes);
}

Tile *Tileset::tileAt(int id) const
{
    return (id < mTiles.size()) ? mTiles.at(id) : nullptr;
}

<<<<<<< HEAD
/**
 * Load this tileset from the given tileset \a image. This will replace
 * existing tile images in this tileset with new ones. If the new image
 * contains more tiles than exist in the tileset new tiles will be
 * appended, if there are fewer tiles the excess images will be blanked.
 *
 * The tile width and height of this tileset must be higher than 0.
 *
 * @param image    the image to load the tiles from
 * @param fileName the file name of the image, which will be remembered
 *                 as the image source of this tileset.
 * @return <code>true</code> if loading was successful, otherwise
 *         returns <code>false</code>
 */
bool Tileset::loadFromImage(const QImage &image,
                            const QString &fileName)
=======
void Tileset::removeLastTile()
{
    delete mTiles.takeLast();
}

bool Tileset::loadFromImage(const QImage &image, const QString &fileName)
>>>>>>> 4fab4ae9
{
    const QSize tileSize = this->tileSize();
    const int margin = this->margin();
    const int spacing = this->tileSpacing();

    Q_ASSERT(tileSize.width() > 0 && tileSize.height() > 0);

    if (image.isNull())
        return false;

    const int stopWidth = image.width() - tileSize.width();
    const int stopHeight = image.height() - tileSize.height();

    int oldTilesetSize = tileCount();
    int tileNum = 0;

    for (int y = margin; y <= stopHeight; y += tileSize.height() + spacing) {
        for (int x = margin; x <= stopWidth; x += tileSize.width() + spacing) {
            const QImage tileImage = image.copy(x, y, tileSize.width(), tileSize.height());
            QPixmap tilePixmap = QPixmap::fromImage(tileImage);

            if (mTransparentColor.isValid()) {
                const QImage mask =
                        tileImage.createMaskFromColor(mTransparentColor.rgb());
                tilePixmap.setMask(QBitmap::fromImage(mask));
            }

            if (tileNum < oldTilesetSize) {
                mTiles.at(tileNum)->setImage(tilePixmap);
            } else {
                mTiles.append(new Tile(tilePixmap, tileNum, this));
            }
            ++tileNum;
        }
    }

    // Blank out any remaining tiles to avoid confusion
    while (tileNum < oldTilesetSize) {
        QPixmap tilePixmap = QPixmap(tileSize);
        tilePixmap.fill();
        mTiles.at(tileNum)->setImage(tilePixmap);
        ++tileNum;
    }

    mImageWidth = image.width();
    mImageHeight = image.height();
    mColumnCount = columnCountForWidth(mImageWidth);
    mImageSource = fileName;
    return true;
}

static bool sameTileImages(const Tileset &a, const Tileset &b)
{
    Q_ASSERT(a.tileCount() == b.tileCount());

    for (int i = 0; i < a.tileCount(); ++i) {
        const Tile *tileA = a.tileAt(i);
        const Tile *tileB = b.tileAt(i);
        if (tileA->imageSource() != tileB->imageSource())
            return false;
    }

    return true;
}

SharedTileset Tileset::findSimilarTileset(const QVector<SharedTileset> &tilesets) const
{
    foreach (const SharedTileset &candidate, tilesets) {
        Q_ASSERT(candidate != this);

        if (candidate->tileCount() != tileCount())
            continue;
        if (candidate->imageSource() != imageSource())
            continue;
        if (candidate->tileSize() != tileSize())
            continue;
        if (candidate->tileSpacing() != tileSpacing())
            continue;
        if (candidate->margin() != margin())
            continue;
        if (candidate->tileOffset() != tileOffset())
            continue;

        // For an image collection tileset, check the image sources
        if (imageSource().isEmpty())
            if (!sameTileImages(*this, *candidate))
                continue;

        return candidate;
    }

    return SharedTileset();
}

void Tileset::setImageSource(const QString &imageSource)
{
    mImageSource = imageSource;
}

int Tileset::columnCountForWidth(int width) const
{
    Q_ASSERT(mTileWidth > 0);
    return (width - mMargin + mTileSpacing) / (mTileWidth + mTileSpacing);
}

/**
 * Adds a new terrain type.
 *
 * @param name      the name of the terrain
 * @param imageTile the id of the tile that represents the terrain visually
 * @return the created Terrain instance
 */
Terrain *Tileset::addTerrain(const QString &name, int imageTileId)
{
    Terrain *terrain = new Terrain(terrainCount(), this, name,
                                   imageTileId);
    insertTerrain(terrainCount(), terrain);
    return terrain;
}

void Tileset::insertTerrain(int index, Terrain *terrain)
{
    Q_ASSERT(terrain->tileset() == this);

    mTerrainTypes.insert(index, terrain);

    // Reassign terrain IDs
    for (int terrainId = index; terrainId < mTerrainTypes.size(); ++terrainId)
        mTerrainTypes.at(terrainId)->mId = terrainId;

    // Adjust tile terrain references
    foreach (Tile *tile, mTiles) {
        for (int corner = 0; corner < 4; ++corner) {
            const int terrainId = tile->cornerTerrainId(corner);
            if (terrainId >= index)
                tile->setCornerTerrainId(corner, terrainId + 1);
        }
    }

    mTerrainDistancesDirty = true;
}

Terrain *Tileset::takeTerrainAt(int index)
{
    Terrain *terrain = mTerrainTypes.takeAt(index);

    // Reassign terrain IDs
    for (int terrainId = index; terrainId < mTerrainTypes.size(); ++terrainId)
        mTerrainTypes.at(terrainId)->mId = terrainId;

    // Clear and adjust tile terrain references
    foreach (Tile *tile, mTiles) {
        for (int corner = 0; corner < 4; ++corner) {
            const int terrainId = tile->cornerTerrainId(corner);
            if (terrainId == index)
                tile->setCornerTerrainId(corner, 0xFF);
            else if (terrainId > index)
                tile->setCornerTerrainId(corner, terrainId - 1);
        }
    }

    mTerrainDistancesDirty = true;

    return terrain;
}

int Tileset::terrainTransitionPenalty(int terrainType0, int terrainType1) const
{
    if (mTerrainDistancesDirty) {
        const_cast<Tileset*>(this)->recalculateTerrainDistances();
        const_cast<Tileset*>(this)->mTerrainDistancesDirty = false;
    }

    terrainType0 = terrainType0 == 255 ? -1 : terrainType0;
    terrainType1 = terrainType1 == 255 ? -1 : terrainType1;

    // Do some magic, since we don't have a transition array for no-terrain
    if (terrainType0 == -1 && terrainType1 == -1)
        return 0;
    if (terrainType0 == -1)
        return mTerrainTypes.at(terrainType1)->transitionDistance(terrainType0);
    return mTerrainTypes.at(terrainType0)->transitionDistance(terrainType1);
}

void Tileset::recalculateTerrainDistances()
{
    // some fancy macros which can search for a value in each byte of a word simultaneously
    #define hasZeroByte(dword) (((dword) - 0x01010101UL) & ~(dword) & 0x80808080UL)
    #define hasByteEqualTo(dword, value) (hasZeroByte((dword) ^ (~0UL/255 * (value))))

    // Terrain distances are the number of transitions required before one terrain may meet another
    // Terrains that have no transition path have a distance of -1

    for (int i = 0; i < terrainCount(); ++i) {
        Terrain *type = terrain(i);
        QVector<int> distance(terrainCount() + 1, -1);

        // Check all tiles for transitions to other terrain types
        for (int j = 0; j < tileCount(); ++j) {
            Tile *t = tileAt(j);

            if (!hasByteEqualTo(t->terrain(), i))
                continue;

            // This tile has transitions, add the transitions as neightbours (distance 1)
            int tl = t->cornerTerrainId(0);
            int tr = t->cornerTerrainId(1);
            int bl = t->cornerTerrainId(2);
            int br = t->cornerTerrainId(3);

            // Terrain on diagonally opposite corners are not actually a neighbour
            if (tl == i || br == i) {
                distance[tr + 1] = 1;
                distance[bl + 1] = 1;
            }
            if (tr == i || bl == i) {
                distance[tl + 1] = 1;
                distance[br + 1] = 1;
            }

            // terrain has at least one tile of its own type
            distance[i + 1] = 0;
        }

        type->setTransitionDistances(distance);
    }

    // Calculate indirect transition distances
    bool bNewConnections;
    do {
        bNewConnections = false;

        // For each combination of terrain types
        for (int i = 0; i < terrainCount(); ++i) {
            Terrain *t0 = terrain(i);
            for (int j = 0; j < terrainCount(); ++j) {
                if (i == j)
                    continue;
                Terrain *t1 = terrain(j);

                // Scan through each terrain type, and see if we have any in common
                for (int t = -1; t < terrainCount(); ++t) {
                    int d0 = t0->transitionDistance(t);
                    int d1 = t1->transitionDistance(t);
                    if (d0 == -1 || d1 == -1)
                        continue;

                    // We have cound a common connection
                    int d = t0->transitionDistance(j);
                    Q_ASSERT(t1->transitionDistance(i) == d);

                    // If the new path is shorter, record the new distance
                    if (d == -1 || d0 + d1 < d) {
                        d = d0 + d1;
                        t0->setTransitionDistance(j, d);
                        t1->setTransitionDistance(i, d);

                        // We're making progress, flag for another iteration...
                        bNewConnections = true;
                    }
                }
            }
        }

        // Repeat while we are still making new connections (could take a
        // number of iterations for distant terrain types to connect)
    } while (bNewConnections);
}

/**
 * Adds a new tile to the end of the tileset.
 */
Tile *Tileset::addTile(const QPixmap &image, const QString &source)
{
    Tile *newTile = new Tile(image, source, tileCount(), this);
    mTiles.append(newTile);
    if (mTileHeight < image.height())
        mTileHeight = image.height();
    if (mTileWidth < image.width())
        mTileWidth = image.width();
    return newTile;
}

void Tileset::insertTiles(int index, const QList<Tile *> &tiles)
{
    const int count = tiles.count();
    for (int i = 0; i < count; ++i)
        mTiles.insert(index + i, tiles.at(i));

    // Adjust the tile IDs of the remaining tiles
    for (int i = index + count; i < mTiles.size(); ++i)
        mTiles.at(i)->mId += count;

    updateTileSize();
}

void Tileset::removeTiles(int index, int count)
{
    const QList<Tile*>::iterator first = mTiles.begin() + index;

    QList<Tile*>::iterator last = first + count;
    last = mTiles.erase(first, last);

    // Adjust the tile IDs of the remaining tiles
    for (; last != mTiles.end(); ++last)
        (*last)->mId -= count;

    updateTileSize();
}

void Tileset::setTileImage(int id, const QPixmap &image,
                           const QString &source)
{
    // This operation is not supposed to be used on tilesets that are based
    // on a single image
    Q_ASSERT(mImageSource.isEmpty());

    Tile *tile = tileAt(id);
    if (!tile)
        return;

    const QSize previousImageSize = tile->image().size();
    const QSize newImageSize = image.size();

    tile->setImage(image);
    tile->setImageSource(source);

    if (previousImageSize != newImageSize) {
        // Update our max. tile size
        if (previousImageSize.height() == mTileHeight ||
                previousImageSize.width() == mTileWidth) {
            // This used to be the max image; we have to recompute
            updateTileSize();
        } else {
            // Check if we have a new maximum
            if (mTileHeight < newImageSize.height())
                mTileHeight = newImageSize.height();
            if (mTileWidth < newImageSize.width())
                mTileWidth = newImageSize.width();
        }
    }
}

void Tileset::updateTileSize()
{
    int maxWidth = 0;
    int maxHeight = 0;
    foreach (Tile *tile, mTiles) {
        const QSize size = tile->size();
        if (maxWidth < size.width())
            maxWidth = size.width();
        if (maxHeight < size.height())
            maxHeight = size.height();
    }
    mTileWidth = maxWidth;
    mTileHeight = maxHeight;
}<|MERGE_RESOLUTION|>--- conflicted
+++ resolved
@@ -46,7 +46,11 @@
     return (id < mTiles.size()) ? mTiles.at(id) : nullptr;
 }
 
-<<<<<<< HEAD
+void Tileset::removeLastTile()
+{
+    delete mTiles.takeLast();
+}
+
 /**
  * Load this tileset from the given tileset \a image. This will replace
  * existing tile images in this tileset with new ones. If the new image
@@ -63,14 +67,6 @@
  */
 bool Tileset::loadFromImage(const QImage &image,
                             const QString &fileName)
-=======
-void Tileset::removeLastTile()
-{
-    delete mTiles.takeLast();
-}
-
-bool Tileset::loadFromImage(const QImage &image, const QString &fileName)
->>>>>>> 4fab4ae9
 {
     const QSize tileSize = this->tileSize();
     const int margin = this->margin();
