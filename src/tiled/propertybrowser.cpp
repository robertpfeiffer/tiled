/*
 * propertybrowser.cpp
 * Copyright 2013, Thorbjørn Lindeijer <thorbjorn@lindeijer.nl>
 *
 * This file is part of Tiled.
 *
 * This program is free software; you can redistribute it and/or modify it
 * under the terms of the GNU General Public License as published by the Free
 * Software Foundation; either version 2 of the License, or (at your option)
 * any later version.
 *
 * This program is distributed in the hope that it will be useful, but WITHOUT
 * ANY WARRANTY; without even the implied warranty of MERCHANTABILITY or
 * FITNESS FOR A PARTICULAR PURPOSE.  See the GNU General Public License for
 * more details.
 *
 * You should have received a copy of the GNU General Public License along with
 * this program. If not, see <http://www.gnu.org/licenses/>.
 */

#include "propertybrowser.h"

#include "changelayer.h"
#include "changeimagelayerposition.h"
#include "changeimagelayerproperties.h"
#include "changemapobject.h"
#include "changemapproperty.h"
#include "changeobjectgroupproperties.h"
#include "changeproperties.h"
#include "changetileimagesource.h"
#include "changetileprobability.h"
#include "flipmapobjects.h"
#include "imagelayer.h"
#include "map.h"
#include "mapdocument.h"
#include "mapobject.h"
#include "movemapobject.h"
#include "objectgroup.h"
#include "preferences.h"
#include "replacetileset.h"
#include "resizemapobject.h"
#include "renamelayer.h"
#include "renameterrain.h"
#include "rotatemapobject.h"
#include "terrain.h"
#include "tile.h"
#include "tilelayer.h"
#include "tilesetchanges.h"
#include "tilesetdocument.h"
#include "tilesetformat.h"
#include "tilesetterrainmodel.h"
#include "tmxmapformat.h"
#include "utils.h"
#include "varianteditorfactory.h"
#include "variantpropertymanager.h"

#include <QtGroupPropertyManager>

#include <QCoreApplication>
#include <QDebug>
#include <QMessageBox>

namespace Tiled {
namespace Internal {

PropertyBrowser::PropertyBrowser(QWidget *parent)
    : QtTreePropertyBrowser(parent)
    , mUpdating(false)
    , mObject(nullptr)
    , mDocument(nullptr)
    , mMapDocument(nullptr)
    , mVariantManager(new VariantPropertyManager(this))
    , mGroupManager(new QtGroupPropertyManager(this))
    , mCustomPropertiesGroup(nullptr)
{
    VariantEditorFactory *variantEditorFactory = new VariantEditorFactory(this);

    setFactoryForManager(mVariantManager, variantEditorFactory);
    setResizeMode(ResizeToContents);
    setRootIsDecorated(false);
    setPropertiesWithoutValueMarked(true);

    mStaggerAxisNames.append(tr("X"));
    mStaggerAxisNames.append(tr("Y"));

    mStaggerIndexNames.append(tr("Odd"));
    mStaggerIndexNames.append(tr("Even"));

    mOrientationNames.append(QCoreApplication::translate("Tiled::Internal::NewMapDialog", "Orthogonal"));
    mOrientationNames.append(QCoreApplication::translate("Tiled::Internal::NewMapDialog", "Isometric"));
    mOrientationNames.append(QCoreApplication::translate("Tiled::Internal::NewMapDialog", "Isometric (Staggered)"));
    mOrientationNames.append(QCoreApplication::translate("Tiled::Internal::NewMapDialog", "Hexagonal (Staggered)"));

    mLayerFormatNames.append(QCoreApplication::translate("PreferencesDialog", "XML"));
    mLayerFormatNames.append(QCoreApplication::translate("PreferencesDialog", "Base64 (uncompressed)"));
    mLayerFormatNames.append(QCoreApplication::translate("PreferencesDialog", "Base64 (gzip compressed)"));
    mLayerFormatNames.append(QCoreApplication::translate("PreferencesDialog", "Base64 (zlib compressed)"));
    mLayerFormatNames.append(QCoreApplication::translate("PreferencesDialog", "CSV"));

    mRenderOrderNames.append(QCoreApplication::translate("PreferencesDialog", "Right Down"));
    mRenderOrderNames.append(QCoreApplication::translate("PreferencesDialog", "Right Up"));
    mRenderOrderNames.append(QCoreApplication::translate("PreferencesDialog", "Left Down"));
    mRenderOrderNames.append(QCoreApplication::translate("PreferencesDialog", "Left Up"));

    mFlippingFlagNames.append(tr("Horizontal"));
    mFlippingFlagNames.append(tr("Vertical"));

    mDrawOrderNames.append(tr("Top Down"));
    mDrawOrderNames.append(tr("Manual"));

    connect(mVariantManager, SIGNAL(valueChanged(QtProperty*,QVariant)),
            SLOT(valueChanged(QtProperty*,QVariant)));

    connect(variantEditorFactory, &VariantEditorFactory::resetProperty,
            this, &PropertyBrowser::resetProperty);

    connect(Preferences::instance(), &Preferences::objectTypesChanged,
            this, &PropertyBrowser::objectTypesChanged);
}

void PropertyBrowser::setObject(Object *object)
{
    if (mObject == object)
        return;

    removeProperties();
    mObject = object;

    addProperties();
}

void PropertyBrowser::setDocument(Document *document)
{
    MapDocument *mapDocument = qobject_cast<MapDocument*>(document);
    TilesetDocument *tilesetDocument = qobject_cast<TilesetDocument*>(document);

    if (mDocument == document)
        return;

    if (mDocument) {
        mDocument->disconnect(this);
        if (mTilesetDocument)
            mTilesetDocument->terrainModel()->disconnect(this);
    }

    mDocument = document;
    mMapDocument = mapDocument;
    mTilesetDocument = tilesetDocument;

    if (mapDocument) {
        connect(mapDocument, SIGNAL(mapChanged()),
                SLOT(mapChanged()));
        connect(mapDocument, SIGNAL(objectsChanged(QList<MapObject*>)),
                SLOT(objectsChanged(QList<MapObject*>)));
        connect(mapDocument, SIGNAL(objectsTypeChanged(QList<MapObject*>)),
                SLOT(objectsTypeChanged(QList<MapObject*>)));
        connect(mapDocument, SIGNAL(layerChanged(int)),
                SLOT(layerChanged(int)));
        connect(mapDocument, SIGNAL(objectGroupChanged(ObjectGroup*)),
                SLOT(objectGroupChanged(ObjectGroup*)));
        connect(mapDocument, SIGNAL(imageLayerChanged(ImageLayer*)),
                SLOT(imageLayerChanged(ImageLayer*)));

        connect(mapDocument, &MapDocument::selectedObjectsChanged,
                this, &PropertyBrowser::selectedObjectsChanged);
    }

    if (tilesetDocument) {
        connect(tilesetDocument, &TilesetDocument::tilesetFileNameChanged,
                this, &PropertyBrowser::tilesetChanged);
        connect(tilesetDocument, &TilesetDocument::tilesetNameChanged,
                this, &PropertyBrowser::tilesetChanged);
        connect(tilesetDocument, &TilesetDocument::tilesetTileOffsetChanged,
                this, &PropertyBrowser::tilesetChanged);
        connect(tilesetDocument, &TilesetDocument::tilesetChanged,
                this, &PropertyBrowser::tilesetChanged);

        connect(tilesetDocument, &TilesetDocument::tileProbabilityChanged,
                this, &PropertyBrowser::tileChanged);
        connect(tilesetDocument, &TilesetDocument::tileImageSourceChanged,
                this, &PropertyBrowser::tileChanged);

        TilesetTerrainModel *terrainModel = tilesetDocument->terrainModel();
        connect(terrainModel, &TilesetTerrainModel::terrainChanged,
                this, &PropertyBrowser::terrainChanged);
    }

    if (document) {
        // For custom properties:
        connect(document, &Document::propertyAdded,
                this, &PropertyBrowser::propertyAdded);
        connect(document, &Document::propertyRemoved,
                this, &PropertyBrowser::propertyRemoved);
        connect(document, &Document::propertyChanged,
                this, &PropertyBrowser::propertyChanged);
        connect(document, &Document::propertiesChanged,
                this, &PropertyBrowser::propertiesChanged);

        connect(document, &Document::selectedTilesChanged,
                this, &PropertyBrowser::selectedTilesChanged);
    }
}

bool PropertyBrowser::isCustomPropertyItem(QtBrowserItem *item) const
{
    return item && mPropertyToId[item->property()] == CustomProperty;
}

void PropertyBrowser::editCustomProperty(const QString &name)
{
    QtVariantProperty *property = mNameToProperty.value(name);
    if (!property)
        return;

    const QList<QtBrowserItem*> propertyItems = items(property);
    if (!propertyItems.isEmpty())
        editItem(propertyItems.first());
}

bool PropertyBrowser::event(QEvent *event)
{
    if (event->type() == QEvent::LanguageChange)
        retranslateUi();

    return QtTreePropertyBrowser::event(event);
}

void PropertyBrowser::mapChanged()
{
    if (mObject == mMapDocument->map())
        updateProperties();
}

void PropertyBrowser::objectsChanged(const QList<MapObject *> &objects)
{
    if (mObject && mObject->typeId() == Object::MapObjectType)
        if (objects.contains(static_cast<MapObject*>(mObject)))
            updateProperties();
}

void PropertyBrowser::objectsTypeChanged(const QList<MapObject *> &objects)
{
    if (mObject && mObject->typeId() == Object::MapObjectType)
        if (objects.contains(static_cast<MapObject*>(mObject)))
            updateCustomProperties();
}

void PropertyBrowser::layerChanged(int index)
{
    if (mObject == mMapDocument->map()->layerAt(index))
        updateProperties();
}

void PropertyBrowser::objectGroupChanged(ObjectGroup *objectGroup)
{
    if (mObject == objectGroup)
        updateProperties();
}

void PropertyBrowser::imageLayerChanged(ImageLayer *imageLayer)
{
    if (mObject == imageLayer)
        updateProperties();
}

void PropertyBrowser::tilesetChanged(Tileset *tileset)
{
    if (mObject == tileset)
        updateProperties();
}

void PropertyBrowser::tileChanged(Tile *tile)
{
    if (mObject == tile)
        updateProperties();
}

void PropertyBrowser::terrainChanged(Tileset *tileset, int index)
{
    if (mObject == tileset->terrain(index))
        updateProperties();
}

void PropertyBrowser::propertyAdded(Object *object, const QString &name)
{
    if (!mDocument->currentObjects().contains(object))
        return;
    if (mNameToProperty.keys().contains(name)) {
        if (mObject == object) {
            mUpdating = true;
            mNameToProperty[name]->setValue(mObject->property(name));
            mUpdating = false;
        }
    } else {
        // Determine the property preceding the new property, if any
        const int index = mObject->properties().keys().indexOf(name);
        const QList<QtProperty *> properties = mCustomPropertiesGroup->subProperties();
        QtProperty *precedingProperty = (index > 0) ? properties.at(index - 1) : nullptr;

        mUpdating = true;
        QVariant value = object->property(name);
        QtVariantProperty *property = createProperty(CustomProperty, value.userType(), name);
        property->setValue(value);
        mCustomPropertiesGroup->insertSubProperty(property, precedingProperty);

        // Collapse custom color properties, to save space
        if (value.type() == QVariant::Color)
            setExpanded(items(property).first(), false);

        mUpdating = false;
    }
    updatePropertyColor(name);
}

void PropertyBrowser::propertyRemoved(Object *object, const QString &name)
{
    if (!mDocument->currentObjects().contains(object))
        return;
    if (mObject == object) {
        bool deleteProperty = true;

        const QList<Object *> currentObjects = mDocument->currentObjects();
        for (Object *obj : currentObjects) {
            if (mObject == obj)
                continue;
            if (obj->properties().contains(name)) {
                deleteProperty = false;
                break;
            }
        }
<<<<<<< HEAD

        // No other selected objects have this property so delete it.
        if (deleteProperty)
=======
        if (deleteProperty) {
            // No other selected objects have this property so delete it.
>>>>>>> 943f297c
            delete mNameToProperty.take(name);
        } else {
            // Another selected object still has this property, so just clear the value.
            mUpdating = true;
            mNameToProperty[name]->setValue(QString());
            mUpdating = false;
        }
    }
    updatePropertyColor(name);
}

void PropertyBrowser::propertyChanged(Object *object, const QString &name)
{
    if (mObject == object) {
        QVariant previousValue = mNameToProperty[name]->value();
        QVariant newValue = object->property(name);
        if (newValue.userType() != previousValue.userType()) {
            updateCustomProperties();
        } else {
            mUpdating = true;
            mNameToProperty[name]->setValue(newValue);
            mUpdating = false;
        }
    }
    if (mDocument->currentObjects().contains(object))
        updatePropertyColor(name);
}

void PropertyBrowser::propertiesChanged(Object *object)
{
    if (mDocument->currentObjects().contains(object))
        updateCustomProperties();
}

void PropertyBrowser::selectedObjectsChanged()
{
    updateCustomProperties();
}

void PropertyBrowser::selectedTilesChanged()
{
    updateCustomProperties();
}

void PropertyBrowser::objectTypesChanged()
{
    if (mObject && mObject->typeId() == Object::MapObjectType)
        updateCustomProperties();
}

void PropertyBrowser::valueChanged(QtProperty *property, const QVariant &val)
{
    if (mUpdating)
        return;
    if (!mObject || !mDocument)
        return;
    if (!mPropertyToId.contains(property))
        return;

    const PropertyId id = mPropertyToId.value(property);

    if (id == CustomProperty) {
        QUndoStack *undoStack = mDocument->undoStack();
        undoStack->push(new SetProperty(mDocument,
                                        mDocument->currentObjects(),
                                        property->propertyName(),
                                        val));
        return;
    }

    switch (mObject->typeId()) {
    case Object::MapType:       applyMapValue(id, val); break;
    case Object::MapObjectType: applyMapObjectValue(id, val); break;
    case Object::LayerType:     applyLayerValue(id, val); break;
    case Object::TilesetType:   applyTilesetValue(id, val); break;
    case Object::TileType:      applyTileValue(id, val); break;
    case Object::TerrainType:   applyTerrainValue(id, val); break;
    }
}

void PropertyBrowser::resetProperty(QtProperty *property)
{
    switch (mVariantManager->propertyType(property)) {
    case QVariant::Color:
        // At the moment it is only possible to reset color values
        mVariantManager->setValue(property, QColor());
        break;

    default:
        qWarning() << "Resetting of property type not supported right now";
    }
}

void PropertyBrowser::addMapProperties()
{
    QtProperty *groupProperty = mGroupManager->addProperty(tr("Map"));

    QtVariantProperty *orientationProperty =
            addProperty(OrientationProperty,
                        QtVariantPropertyManager::enumTypeId(),
                        tr("Orientation"),
                        groupProperty);

    orientationProperty->setAttribute(QLatin1String("enumNames"), mOrientationNames);

    addProperty(WidthProperty, QVariant::Int, tr("Width"), groupProperty)->setEnabled(false);
    addProperty(HeightProperty, QVariant::Int, tr("Height"), groupProperty)->setEnabled(false);
    addProperty(TileWidthProperty, QVariant::Int, tr("Tile Width"), groupProperty);
    addProperty(TileHeightProperty, QVariant::Int, tr("Tile Height"), groupProperty);

    addProperty(HexSideLengthProperty, QVariant::Int, tr("Tile Side Length (Hex)"), groupProperty);

    QtVariantProperty *staggerAxisProperty =
            addProperty(StaggerAxisProperty,
                        QtVariantPropertyManager::enumTypeId(),
                        tr("Stagger Axis"),
                        groupProperty);

    staggerAxisProperty->setAttribute(QLatin1String("enumNames"), mStaggerAxisNames);

    QtVariantProperty *staggerIndexProperty =
            addProperty(StaggerIndexProperty,
                        QtVariantPropertyManager::enumTypeId(),
                        tr("Stagger Index"),
                        groupProperty);

    staggerIndexProperty->setAttribute(QLatin1String("enumNames"), mStaggerIndexNames);

    QtVariantProperty *layerFormatProperty =
            addProperty(LayerFormatProperty,
                        QtVariantPropertyManager::enumTypeId(),
                        tr("Tile Layer Format"),
                        groupProperty);

    layerFormatProperty->setAttribute(QLatin1String("enumNames"), mLayerFormatNames);

    QtVariantProperty *renderOrderProperty =
            addProperty(RenderOrderProperty,
                        QtVariantPropertyManager::enumTypeId(),
                        tr("Tile Render Order"),
                        groupProperty);

    renderOrderProperty->setAttribute(QLatin1String("enumNames"), mRenderOrderNames);

    addProperty(BackgroundColorProperty, QVariant::Color, tr("Background Color"), groupProperty);
    addProperty(groupProperty);
}

static QStringList objectTypeNames()
{
    QStringList names;
    for (const ObjectType &type : Preferences::instance()->objectTypes())
        names.append(type.name);
    return names;
}

void PropertyBrowser::addMapObjectProperties()
{
    // DEFAULT MAP OBJECT PROPERTIES
    QtProperty *groupProperty = mGroupManager->addProperty(tr("Object"));

    addProperty(IdProperty, QVariant::Int, tr("ID"), groupProperty)->setEnabled(false);
    addProperty(NameProperty, QVariant::String, tr("Name"), groupProperty);

    QtVariantProperty *typeProperty =
            addProperty(TypeProperty, QVariant::String, tr("Type"), groupProperty);
    typeProperty->setAttribute(QLatin1String("suggestions"), objectTypeNames());

    addProperty(VisibleProperty, QVariant::Bool, tr("Visible"), groupProperty);
    addProperty(XProperty, QVariant::Double, tr("X"), groupProperty);
    addProperty(YProperty, QVariant::Double, tr("Y"), groupProperty);
    addProperty(WidthProperty, QVariant::Double, tr("Width"), groupProperty);
    addProperty(HeightProperty, QVariant::Double, tr("Height"), groupProperty);
    addProperty(RotationProperty, QVariant::Double, tr("Rotation"), groupProperty);

    if (!static_cast<const MapObject*>(mObject)->cell().isEmpty()) {
        QtVariantProperty *flippingProperty =
                addProperty(FlippingProperty, VariantPropertyManager::flagTypeId(),
                               tr("Flipping"), groupProperty);

        flippingProperty->setAttribute(QLatin1String("flagNames"), mFlippingFlagNames);
    }

    addProperty(groupProperty);
}

void PropertyBrowser::addLayerProperties(QtProperty *parent)
{
    addProperty(NameProperty, QVariant::String, tr("Name"), parent);
    addProperty(VisibleProperty, QVariant::Bool, tr("Visible"), parent);

    QtVariantProperty *opacityProperty =
            addProperty(OpacityProperty, QVariant::Double, tr("Opacity"), parent);
    opacityProperty->setAttribute(QLatin1String("minimum"), 0.0);
    opacityProperty->setAttribute(QLatin1String("maximum"), 1.0);
    opacityProperty->setAttribute(QLatin1String("singleStep"), 0.1);
}

void PropertyBrowser::addTileLayerProperties()
{
    QtProperty *groupProperty = mGroupManager->addProperty(tr("Tile Layer"));
    addLayerProperties(groupProperty);
    addProperty(OffsetXProperty, QVariant::Double, tr("Horizontal Offset"), groupProperty);
    addProperty(OffsetYProperty, QVariant::Double, tr("Vertical Offset"), groupProperty);
    addProperty(groupProperty);
}

void PropertyBrowser::addObjectGroupProperties()
{
    QtProperty *groupProperty = mGroupManager->addProperty(tr("Object Layer"));
    addLayerProperties(groupProperty);
    addProperty(OffsetXProperty, QVariant::Double, tr("Horizontal Offset"), groupProperty);
    addProperty(OffsetYProperty, QVariant::Double, tr("Vertical Offset"), groupProperty);

    addProperty(ColorProperty, QVariant::Color, tr("Color"), groupProperty);

    QtVariantProperty *drawOrderProperty =
            addProperty(DrawOrderProperty,
                        QtVariantPropertyManager::enumTypeId(),
                        tr("Drawing Order"),
                        groupProperty);

    drawOrderProperty->setAttribute(QLatin1String("enumNames"), mDrawOrderNames);

    addProperty(groupProperty);
}

void PropertyBrowser::addImageLayerProperties()
{
    QtProperty *groupProperty = mGroupManager->addProperty(tr("Image Layer"));
    addLayerProperties(groupProperty);

    QtVariantProperty *imageSourceProperty = addProperty(ImageSourceProperty,
                                                         filePathTypeId(),
                                                         tr("Image"), groupProperty);

    imageSourceProperty->setAttribute(QLatin1String("filter"),
                                      Utils::readableImageFormatsFilter());

    addProperty(ColorProperty, QVariant::Color, tr("Transparent Color"), groupProperty);
    addProperty(OffsetXProperty, QVariant::Double, tr("Horizontal Offset"), groupProperty);
    addProperty(OffsetYProperty, QVariant::Double, tr("Vertical Offset"), groupProperty);
    addProperty(groupProperty);
}

void PropertyBrowser::addTilesetProperties()
{
    const Tileset *tileset = static_cast<const Tileset*>(mObject);

    QtProperty *groupProperty = mGroupManager->addProperty(tr("Tileset"));

    if (mMapDocument) {
        auto property = addProperty(FileNameProperty, filePathTypeId(), tr("Filename"), groupProperty);

        QString filter = QCoreApplication::translate("MainWindow", "All Files (*)");
        filter += QLatin1String(";;");
        filter += TsxTilesetFormat().nameFilter();
        FormatHelper<TilesetFormat> helper(FileFormat::Read, filter);

        property->setAttribute(QStringLiteral("filter"), helper.filter());
    }

    QtVariantProperty *nameProperty = addProperty(NameProperty, QVariant::String, tr("Name"), groupProperty);
    nameProperty->setEnabled(mTilesetDocument);

    QtVariantProperty *tileOffsetProperty = addProperty(TileOffsetProperty, QVariant::Point, tr("Drawing Offset"), groupProperty);
    tileOffsetProperty->setEnabled(mTilesetDocument);

    QtVariantProperty *backgroundProperty = addProperty(BackgroundColorProperty, QVariant::Color, tr("Background Color"), groupProperty);
    backgroundProperty->setEnabled(mTilesetDocument);

    QtVariantProperty *columnsProperty = addProperty(ColumnCountProperty, QVariant::Int, tr("Columns"), groupProperty);
    columnsProperty->setAttribute(QLatin1String("minimum"), 1);

    // Next properties we should add only for non 'Collection of Images' tilesets
    if (!tileset->isCollection()) {
        QtVariantProperty *parametersProperty =
                addProperty(TilesetImageParametersProperty, VariantPropertyManager::tilesetParametersTypeId(), tr("Image"), groupProperty);

        parametersProperty->setEnabled(mTilesetDocument);

        QtVariantProperty *imageSourceProperty = addProperty(ImageSourceProperty, QVariant::String, tr("Source"), parametersProperty);
        QtVariantProperty *tileWidthProperty = addProperty(TileWidthProperty, QVariant::Int, tr("Tile Width"), parametersProperty);
        QtVariantProperty *tileHeightProperty = addProperty(TileHeightProperty, QVariant::Int, tr("Tile Height"), parametersProperty);
        QtVariantProperty *marginProperty = addProperty(MarginProperty, QVariant::Int, tr("Margin"), parametersProperty);
        QtVariantProperty *spacingProperty = addProperty(SpacingProperty, QVariant::Int, tr("Spacing"), parametersProperty);
        QtVariantProperty *colorProperty = addProperty(ColorProperty, QVariant::Color, tr("Transparent Color"), parametersProperty);

        // These properties can't be directly edited. To change the parameters,
        // the TilesetParametersEdit is used.
        imageSourceProperty->setEnabled(false);
        tileWidthProperty->setEnabled(false);
        tileHeightProperty->setEnabled(false);
        marginProperty->setEnabled(false);
        spacingProperty->setEnabled(false);
        colorProperty->setEnabled(false);
    }
    addProperty(groupProperty);
}

void PropertyBrowser::addTileProperties()
{
    QtProperty *groupProperty = mGroupManager->addProperty(tr("Tile"));
    addProperty(IdProperty, QVariant::Int, tr("ID"), groupProperty)->setEnabled(false);
    addProperty(WidthProperty, QVariant::Int, tr("Width"), groupProperty)->setEnabled(false);
    addProperty(HeightProperty, QVariant::Int, tr("Height"), groupProperty)->setEnabled(false);

    QtVariantProperty *probabilityProperty = addProperty(TileProbabilityProperty,
                                                         QVariant::Double,
                                                         tr("Probability"),
                                                         groupProperty);
    probabilityProperty->setAttribute(QLatin1String("decimals"), 3);
    probabilityProperty->setToolTip(tr("Relative chance this tile will be picked"));
    probabilityProperty->setEnabled(mTilesetDocument);

    const Tile *tile = static_cast<const Tile*>(mObject);
    if (!tile->imageSource().isEmpty()) {
        QtVariantProperty *imageSourceProperty = addProperty(ImageSourceProperty,
                                                             filePathTypeId(),
                                                             tr("Image"), groupProperty);

        imageSourceProperty->setAttribute(QLatin1String("filter"),
                                          Utils::readableImageFormatsFilter());
        imageSourceProperty->setEnabled(mTilesetDocument);
    }

    addProperty(groupProperty);
}

void PropertyBrowser::addTerrainProperties()
{
    QtProperty *groupProperty = mGroupManager->addProperty(tr("Terrain"));
    QtVariantProperty *nameProperty = addProperty(NameProperty, QVariant::String, tr("Name"), groupProperty);
    nameProperty->setEnabled(mTilesetDocument);
    addProperty(groupProperty);
}

void PropertyBrowser::applyMapValue(PropertyId id, const QVariant &val)
{
    QUndoCommand *command = nullptr;

    switch (id) {
    case TileWidthProperty:
        command = new ChangeMapProperty(mMapDocument, ChangeMapProperty::TileWidth,
                                        val.toInt());
        break;
    case TileHeightProperty:
        command = new ChangeMapProperty(mMapDocument, ChangeMapProperty::TileHeight,
                                        val.toInt());
        break;
    case OrientationProperty: {
        Map::Orientation orientation = static_cast<Map::Orientation>(val.toInt() + 1);
        command = new ChangeMapProperty(mMapDocument, orientation);
        break;
    }
    case HexSideLengthProperty: {
        command = new ChangeMapProperty(mMapDocument, ChangeMapProperty::HexSideLength,
                                        val.toInt());
        break;
    }
    case StaggerAxisProperty: {
        Map::StaggerAxis staggerAxis = static_cast<Map::StaggerAxis>(val.toInt());
        command = new ChangeMapProperty(mMapDocument, staggerAxis);
        break;
    }
    case StaggerIndexProperty: {
        Map::StaggerIndex staggerIndex = static_cast<Map::StaggerIndex>(val.toInt());
        command = new ChangeMapProperty(mMapDocument, staggerIndex);
        break;
    }
    case LayerFormatProperty: {
        Map::LayerDataFormat format = static_cast<Map::LayerDataFormat>(val.toInt());
        command = new ChangeMapProperty(mMapDocument, format);
        break;
    }
    case RenderOrderProperty: {
        Map::RenderOrder renderOrder = static_cast<Map::RenderOrder>(val.toInt());
        command = new ChangeMapProperty(mMapDocument, renderOrder);
        break;
    }
    case BackgroundColorProperty:
        command = new ChangeMapProperty(mMapDocument, val.value<QColor>());
        break;
    default:
        break;
    }

    if (command)
        mDocument->undoStack()->push(command);
}

QUndoCommand *PropertyBrowser::applyMapObjectValueTo(PropertyId id, const QVariant &val, MapObject *mapObject)
{
    QUndoCommand *command = nullptr;

    switch (id) {
    case NameProperty:
    case TypeProperty:
        command = new ChangeMapObject(mMapDocument, mapObject,
                                      mIdToProperty[NameProperty]->value().toString(),
                                      mIdToProperty[TypeProperty]->value().toString());
        break;
    case VisibleProperty:
        command = new SetMapObjectVisible(mMapDocument, mapObject, val.toBool());
        break;
    case XProperty: {
        const QPointF oldPos = mapObject->position();
        const QPointF newPos(val.toReal(), oldPos.y());
        command = new MoveMapObject(mMapDocument, mapObject, newPos, oldPos);
        break;
    }
    case YProperty: {
        const QPointF oldPos = mapObject->position();
        const QPointF newPos(oldPos.x(), val.toReal());
        command = new MoveMapObject(mMapDocument, mapObject, newPos, oldPos);
        break;
    }
    case WidthProperty: {
        const QSizeF oldSize = mapObject->size();
        const QSizeF newSize(val.toReal(), oldSize.height());
        command = new ResizeMapObject(mMapDocument, mapObject, newSize, oldSize);
        break;
    }
    case HeightProperty: {
        const QSizeF oldSize = mapObject->size();
        const QSizeF newSize(oldSize.width(), val.toReal());
        command = new ResizeMapObject(mMapDocument, mapObject, newSize, oldSize);
        break;
    }
    case RotationProperty: {
        const qreal newRotation = val.toDouble();
        const qreal oldRotation = mapObject->rotation();
        command = new RotateMapObject(mMapDocument, mapObject, newRotation, oldRotation);
        break;
    }
    case FlippingProperty: {
        const int flippingFlags = val.toInt();
        const bool flippedHorizontally = flippingFlags & 1;
        const bool flippedVertically = flippingFlags & 2;

        // You can only change one checkbox at a time
        if (mapObject->cell().flippedHorizontally() != flippedHorizontally) {
            command = new FlipMapObjects(mMapDocument,
                                         QList<MapObject*>() << mapObject,
                                         FlipHorizontally);
        } else if (mapObject->cell().flippedVertically() != flippedVertically) {
            command = new FlipMapObjects(mMapDocument,
                                         QList<MapObject*>() << mapObject,
                                         FlipVertically);
        }
    }
    default:
        break;
    }

    return command;
}

void PropertyBrowser::applyMapObjectValue(PropertyId id, const QVariant &val)
{
    MapObject *mapObject = static_cast<MapObject*>(mObject);

    QUndoCommand *command = applyMapObjectValueTo(id, val, mapObject);

    mDocument->undoStack()->beginMacro(command->text());
    mDocument->undoStack()->push(command);

    //Used to share non-custom properties.
    QList<MapObject*> selectedObjects = mMapDocument->selectedObjects();
    if (selectedObjects.size() > 1) {
        for (MapObject *obj : selectedObjects) {
            if (obj != mapObject) {
                if (QUndoCommand *cmd = applyMapObjectValueTo(id, val, obj))
                    mDocument->undoStack()->push(cmd);
            }
        }
    }

    mDocument->undoStack()->endMacro();
}

void PropertyBrowser::applyLayerValue(PropertyId id, const QVariant &val)
{
    Layer *layer = static_cast<Layer*>(mObject);
    const int layerIndex = mMapDocument->map()->layers().indexOf(layer);
    QUndoCommand *command = nullptr;

    switch (id) {
    case NameProperty:
        command = new RenameLayer(mMapDocument, layerIndex, val.toString());
        break;
    case VisibleProperty:
        command = new SetLayerVisible(mMapDocument, layerIndex, val.toBool());
        break;
    case OpacityProperty:
        command = new SetLayerOpacity(mMapDocument, layerIndex, val.toDouble());
        break;
    case OffsetXProperty:
    case OffsetYProperty: {
        QPointF offset = layer->offset();

        if (id == OffsetXProperty)
            offset.setX(val.toDouble());
        else
            offset.setY(val.toDouble());

        command = new SetLayerOffset(mMapDocument, layerIndex, offset);
    }
    default:
        switch (layer->layerType()) {
        case Layer::TileLayerType:   applyTileLayerValue(id, val);   break;
        case Layer::ObjectGroupType: applyObjectGroupValue(id, val); break;
        case Layer::ImageLayerType:  applyImageLayerValue(id, val);  break;
        }
        break;
    }

    if (command)
        mDocument->undoStack()->push(command);
}

void PropertyBrowser::applyTileLayerValue(PropertyId id, const QVariant &val)
{
    Q_UNUSED(id)
    Q_UNUSED(val)
}

void PropertyBrowser::applyObjectGroupValue(PropertyId id, const QVariant &val)
{
    ObjectGroup *objectGroup = static_cast<ObjectGroup*>(mObject);
    QUndoCommand *command = nullptr;

    switch (id) {
    case ColorProperty: {
        const QColor color = val.value<QColor>();
        command = new ChangeObjectGroupProperties(mMapDocument,
                                                  objectGroup,
                                                  color,
                                                  objectGroup->drawOrder());
        break;
    }
    case DrawOrderProperty: {
        ObjectGroup::DrawOrder drawOrder = static_cast<ObjectGroup::DrawOrder>(val.toInt());
        command = new ChangeObjectGroupProperties(mMapDocument,
                                                  objectGroup,
                                                  objectGroup->color(),
                                                  drawOrder);
        break;
    }
    default:
        break;
    }

    if (command)
        mDocument->undoStack()->push(command);
}

void PropertyBrowser::applyImageLayerValue(PropertyId id, const QVariant &val)
{
    ImageLayer *imageLayer = static_cast<ImageLayer*>(mObject);
    QUndoStack *undoStack = mDocument->undoStack();

    switch (id) {
    case ImageSourceProperty: {
        const FilePath imageSource = val.value<FilePath>();
        const QColor &color = imageLayer->transparentColor();
        undoStack->push(new ChangeImageLayerProperties(mMapDocument,
                                                       imageLayer,
                                                       color,
                                                       imageSource.absolutePath));
        break;
    }
    case ColorProperty: {
        const QColor color = val.value<QColor>();
        const QString &imageSource = imageLayer->imageSource();
        undoStack->push(new ChangeImageLayerProperties(mMapDocument,
                                                       imageLayer,
                                                       color,
                                                       imageSource));
        break;
    }
    default:
        break;
    }
}

void PropertyBrowser::applyTilesetValue(PropertyBrowser::PropertyId id, const QVariant &val)
{
    Tileset *tileset = static_cast<Tileset*>(mObject);
    QUndoStack *undoStack = mDocument->undoStack();

    switch (id) {
    case FileNameProperty: {
        FilePath filePath = val.value<FilePath>();
        QString error;
        SharedTileset newTileset = Tiled::readTileset(filePath.absolutePath, &error);
        if (!newTileset) {
            QMessageBox::critical(window(), tr("Error Reading Tileset"), error);
            return;
        }

        int index = mMapDocument->map()->tilesets().indexOf(tileset->sharedPointer());
        if (index != -1)
            undoStack->push(new ReplaceTileset(mMapDocument, index, newTileset));

        break;
    }
    case NameProperty:
        Q_ASSERT(mTilesetDocument);
        undoStack->push(new RenameTileset(mTilesetDocument, val.toString()));
        break;
    case TileOffsetProperty:
        Q_ASSERT(mTilesetDocument);
        undoStack->push(new ChangeTilesetTileOffset(mTilesetDocument,
                                                    val.toPoint()));
        break;
    case ColumnCountProperty:
        Q_ASSERT(mTilesetDocument);
        undoStack->push(new ChangeTilesetColumnCount(mTilesetDocument,
                                                     val.toInt()));
        break;
    case BackgroundColorProperty:
        Q_ASSERT(mTilesetDocument);
        undoStack->push(new ChangeTilesetBackgroundColor(mTilesetDocument,
                                                         val.value<QColor>()));
        break;
    default:
        break;
    }
}

void PropertyBrowser::applyTileValue(PropertyId id, const QVariant &val)
{
    Q_ASSERT(mTilesetDocument);

    Tile *tile = static_cast<Tile*>(mObject);
    QUndoStack *undoStack = mDocument->undoStack();

    switch (id) {
    case TileProbabilityProperty:
        undoStack->push(new ChangeTileProbability(mTilesetDocument,
                                                  mMapDocument->selectedTiles(),
                                                  val.toFloat()));
        break;
    case ImageSourceProperty: {
        const FilePath filePath = val.value<FilePath>();
        undoStack->push(new ChangeTileImageSource(mTilesetDocument,
                                                  tile, filePath.absolutePath));
        break;
    }
    default:
        break;
    }
}

void PropertyBrowser::applyTerrainValue(PropertyId id, const QVariant &val)
{
    Q_ASSERT(mTilesetDocument);

    Terrain *terrain = static_cast<Terrain*>(mObject);

    if (id == NameProperty) {
        QUndoStack *undoStack = mDocument->undoStack();
        undoStack->push(new RenameTerrain(mTilesetDocument,
                                          terrain->id(),
                                          val.toString()));
    }
}

/**
 * @warning This function does not add the property to the view.
 */
QtVariantProperty *PropertyBrowser::createProperty(PropertyId id, int type,
                                                   const QString &name)
{
    QtVariantProperty *property = mVariantManager->addProperty(type, name);
    if (!property) {
        // fall back to string property for unsupported property types
        property = mVariantManager->addProperty(QVariant::String, name);
    }

    if (type == QVariant::Bool)
        property->setAttribute(QLatin1String("textVisible"), false);
    if (type == QVariant::String && id == CustomProperty)
        property->setAttribute(QLatin1String("multiline"), true);
    if (type == QVariant::Double && id == CustomProperty)
        property->setAttribute(QLatin1String("decimals"), 9);

    mPropertyToId.insert(property, id);

    if (id != CustomProperty) {
        Q_ASSERT(!mIdToProperty.contains(id));
        mIdToProperty.insert(id, property);
    } else {
        Q_ASSERT(!mNameToProperty.contains(name));
        mNameToProperty.insert(name, property);
    }

    return property;
}

QtVariantProperty *PropertyBrowser::addProperty(PropertyId id, int type,
                                                const QString &name,
                                                QtProperty *parent)
{
    QtVariantProperty *property = createProperty(id, type, name);

    parent->addSubProperty(property);

    if (id == CustomProperty) {
        // Collapse custom color properties, to save space
        if (type == QVariant::Color)
            setExpanded(items(property).first(), false);
    }

    return property;
}

void PropertyBrowser::addProperties()
{
    if (!mObject)
        return;

    mUpdating = true;

    // Add the built-in properties for each object type
    switch (mObject->typeId()) {
    case Object::MapType:               addMapProperties(); break;
    case Object::MapObjectType:         addMapObjectProperties(); break;
    case Object::LayerType:
        switch (static_cast<Layer*>(mObject)->layerType()) {
        case Layer::TileLayerType:      addTileLayerProperties();   break;
        case Layer::ObjectGroupType:    addObjectGroupProperties(); break;
        case Layer::ImageLayerType:     addImageLayerProperties();  break;
        }
        break;
    case Object::TilesetType:           addTilesetProperties(); break;
    case Object::TileType:              addTileProperties(); break;
    case Object::TerrainType:           addTerrainProperties(); break;
    }

    // Make sure the color properties are collapsed, to save space
    if (QtProperty *colorProperty = mIdToProperty.value(ColorProperty))
        setExpanded(items(colorProperty).first(), false);
    if (QtProperty *colorProperty = mIdToProperty.value(BackgroundColorProperty))
        setExpanded(items(colorProperty).first(), false);

    // Add a node for the custom properties
    mCustomPropertiesGroup = mGroupManager->addProperty(tr("Custom Properties"));
    addProperty(mCustomPropertiesGroup);

    mUpdating = false;

    updateProperties();
    updateCustomProperties();
}

void PropertyBrowser::removeProperties()
{
    mVariantManager->clear();
    mGroupManager->clear();
    mPropertyToId.clear();
    mIdToProperty.clear();
    mNameToProperty.clear();
    mCustomPropertiesGroup = nullptr;
}

void PropertyBrowser::updateProperties()
{
    Q_ASSERT(mObject);

    mUpdating = true;

    switch (mObject->typeId()) {
    case Object::MapType: {
        const Map *map = static_cast<const Map*>(mObject);
        mIdToProperty[WidthProperty]->setValue(map->width());
        mIdToProperty[HeightProperty]->setValue(map->height());
        mIdToProperty[TileWidthProperty]->setValue(map->tileWidth());
        mIdToProperty[TileHeightProperty]->setValue(map->tileHeight());
        mIdToProperty[OrientationProperty]->setValue(map->orientation() - 1);
        mIdToProperty[HexSideLengthProperty]->setValue(map->hexSideLength());
        mIdToProperty[StaggerAxisProperty]->setValue(map->staggerAxis());
        mIdToProperty[StaggerIndexProperty]->setValue(map->staggerIndex());
        mIdToProperty[LayerFormatProperty]->setValue(map->layerDataFormat());
        mIdToProperty[RenderOrderProperty]->setValue(map->renderOrder());
        mIdToProperty[BackgroundColorProperty]->setValue(map->backgroundColor());
        break;
    }
    case Object::MapObjectType: {
        const MapObject *mapObject = static_cast<const MapObject*>(mObject);
        mIdToProperty[IdProperty]->setValue(mapObject->id());
        mIdToProperty[NameProperty]->setValue(mapObject->name());
        mIdToProperty[TypeProperty]->setValue(mapObject->type());
        mIdToProperty[VisibleProperty]->setValue(mapObject->isVisible());
        mIdToProperty[XProperty]->setValue(mapObject->x());
        mIdToProperty[YProperty]->setValue(mapObject->y());
        mIdToProperty[WidthProperty]->setValue(mapObject->width());
        mIdToProperty[HeightProperty]->setValue(mapObject->height());
        mIdToProperty[RotationProperty]->setValue(mapObject->rotation());

        if (QtVariantProperty *property = mIdToProperty[FlippingProperty]) {
            int flippingFlags = 0;
            if (mapObject->cell().flippedHorizontally())
                flippingFlags |= 1;
            if (mapObject->cell().flippedVertically())
                flippingFlags |= 2;
            property->setValue(flippingFlags);
        }
        break;
    }
    case Object::LayerType: {
        const Layer *layer = static_cast<const Layer*>(mObject);

        mIdToProperty[NameProperty]->setValue(layer->name());
        mIdToProperty[VisibleProperty]->setValue(layer->isVisible());
        mIdToProperty[OpacityProperty]->setValue(layer->opacity());
        mIdToProperty[OffsetXProperty]->setValue(layer->offset().x());
        mIdToProperty[OffsetYProperty]->setValue(layer->offset().y());

        switch (layer->layerType()) {
        case Layer::TileLayerType:
            break;
        case Layer::ObjectGroupType: {
            const ObjectGroup *objectGroup = static_cast<const ObjectGroup*>(layer);
            const QColor color = objectGroup->color();
            mIdToProperty[ColorProperty]->setValue(color);
            mIdToProperty[DrawOrderProperty]->setValue(objectGroup->drawOrder());
            break;
        }
        case Layer::ImageLayerType:
            const ImageLayer *imageLayer = static_cast<const ImageLayer*>(layer);
            mIdToProperty[ImageSourceProperty]->setValue(QVariant::fromValue(FilePath { imageLayer->imageSource() }));
            mIdToProperty[ColorProperty]->setValue(imageLayer->transparentColor());
            break;
        }
        break;
    }
    case Object::TilesetType: {
        Tileset *tileset = static_cast<Tileset*>(mObject);

        if (QtVariantProperty *fileNameProperty = mIdToProperty.value(FileNameProperty))
            fileNameProperty->setValue(QVariant::fromValue(FilePath { tileset->fileName() }));

        mIdToProperty[BackgroundColorProperty]->setValue(tileset->backgroundColor());

        mIdToProperty[NameProperty]->setValue(tileset->name());
        mIdToProperty[TileOffsetProperty]->setValue(tileset->tileOffset());
        mIdToProperty[ColumnCountProperty]->setValue(tileset->columnCount());
        mIdToProperty[ColumnCountProperty]->setEnabled(mTilesetDocument && tileset->isCollection());

        if (!tileset->isCollection()) {
            // todo: Consider when to set the TilesetDocument on the parameters edit
//            EmbeddedTileset embeddedTileset(mMapDocument, tileset);

//            mIdToProperty[TilesetImageParametersProperty]->setValue(QVariant::fromValue(embeddedTileset));
            mIdToProperty[ImageSourceProperty]->setValue(QVariant::fromValue(FilePath { tileset->imageSource() }));
            mIdToProperty[TileWidthProperty]->setValue(tileset->tileWidth());
            mIdToProperty[TileHeightProperty]->setValue(tileset->tileHeight());
            mIdToProperty[MarginProperty]->setValue(tileset->margin());
            mIdToProperty[SpacingProperty]->setValue(tileset->tileSpacing());
            mIdToProperty[ColorProperty]->setValue(tileset->transparentColor());
        }
        break;
    }
    case Object::TileType: {
        const Tile *tile = static_cast<const Tile*>(mObject);
        const QSize tileSize = tile->size();
        mIdToProperty[IdProperty]->setValue(tile->id());
        mIdToProperty[WidthProperty]->setValue(tileSize.width());
        mIdToProperty[HeightProperty]->setValue(tileSize.height());
        mIdToProperty[TileProbabilityProperty]->setValue(tile->probability());
        if (QtVariantProperty *imageSourceProperty = mIdToProperty.value(ImageSourceProperty))
            imageSourceProperty->setValue(tile->imageSource());
        break;
    }
    case Object::TerrainType: {
        const Terrain *terrain = static_cast<const Terrain*>(mObject);
        mIdToProperty[NameProperty]->setValue(terrain->name());
        break;
    }
    }

    mUpdating = false;
}

void PropertyBrowser::updateCustomProperties()
{
    if (!mObject)
        return;

    bool wasUpdating = mUpdating;
    mUpdating = true;

    qDeleteAll(mNameToProperty);
    mNameToProperty.clear();

    mCombinedProperties = mObject->properties();
    // Add properties from selected objects which mObject does not contain to mCombinedProperties.
    for (Object *obj : mDocument->currentObjects()) {
        if (obj == mObject)
            continue;

        QMapIterator<QString,QVariant> it(obj->properties());

        while (it.hasNext()) {
            it.next();
            if (!mCombinedProperties.contains(it.key()))
                mCombinedProperties.insert(it.key(), QString());
        }
    }

    // Add properties based on object type, if defined
    if (mObject->typeId() == Object::MapObjectType) {
        const QString currentType = static_cast<MapObject*>(mObject)->type();
        const ObjectTypes objectTypes = Preferences::instance()->objectTypes();
        for (const ObjectType &type : objectTypes) {
            if (type.name == currentType) {
                QMapIterator<QString,QVariant> it(type.defaultProperties);
                while (it.hasNext()) {
                    it.next();
                    if (!mCombinedProperties.contains(it.key()))
                        mCombinedProperties.insert(it.key(), it.value());
                }
            }
        }
    }

    QMapIterator<QString,QVariant> it(mCombinedProperties);

    while (it.hasNext()) {
        it.next();
        QtVariantProperty *property = addProperty(CustomProperty,
                                                  it.value().userType(),
                                                  it.key(),
                                                  mCustomPropertiesGroup);

        property->setValue(it.value());
        updatePropertyColor(it.key());
    }

    mUpdating = wasUpdating;
}

// If there are other objects selected check if their properties are equal. If not give them a gray color.
void PropertyBrowser::updatePropertyColor(const QString &name)
{
    QtVariantProperty *property = mNameToProperty.value(name);
    if (!property)
        return;

    QString propertyName = property->propertyName();
    QString propertyValue = property->valueText();

    const auto &objects = mDocument->currentObjects();

    QColor textColor = palette().color(QPalette::Active, QPalette::WindowText);
    QColor disabledTextColor = palette().color(QPalette::Disabled, QPalette::WindowText);

    // If one of the objects doesn't have this property then gray out the name and value.
    for (Object *obj : objects) {
        if (!obj->hasProperty(propertyName)) {
            property->setNameColor(disabledTextColor);
            property->setValueColor(disabledTextColor);
            return;
        }
    }

    // If one of the objects doesn't have the same property value then gray out the value.
    for (Object *obj : objects) {
        if (obj == mObject)
            continue;
        if (obj->property(propertyName) != propertyValue) {
            property->setValueColor(disabledTextColor);
            return;
        }
    }

    property->setNameColor(textColor);
    property->setValueColor(textColor);
}

} // namespace Internal
} // namespace Tiled<|MERGE_RESOLUTION|>--- conflicted
+++ resolved
@@ -328,14 +328,9 @@
                 break;
             }
         }
-<<<<<<< HEAD
-
-        // No other selected objects have this property so delete it.
-        if (deleteProperty)
-=======
+
         if (deleteProperty) {
             // No other selected objects have this property so delete it.
->>>>>>> 943f297c
             delete mNameToProperty.take(name);
         } else {
             // Another selected object still has this property, so just clear the value.
