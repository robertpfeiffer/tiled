--- conflicted
+++ resolved
@@ -177,11 +177,8 @@
     addDockWidget(Qt::RightDockWidgetArea, mMiniMapDock);
     addDockWidget(Qt::RightDockWidgetArea, mTerrainDock);
     addDockWidget(Qt::RightDockWidgetArea, mTilesetDock);
-<<<<<<< HEAD
     addDockWidget(Qt::RightDockWidgetArea, propertiesDock);
-=======
     addDockWidget(Qt::RightDockWidgetArea, mConsoleDock);
->>>>>>> d3ae0744
 
     tabifyDockWidget(mMiniMapDock, mObjectsDock);
     tabifyDockWidget(mObjectsDock, mLayerDock);
