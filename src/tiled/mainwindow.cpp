--- conflicted
+++ resolved
@@ -1181,16 +1181,6 @@
 {
     mDocumentManager->addDocument(mapDocument);
 
-<<<<<<< HEAD
-    connect(mapDocument, SIGNAL(currentLayerIndexChanged(int)),
-            SLOT(updateActions()));
-    connect(mapDocument, SIGNAL(tileSelectionChanged(QRegion,QRegion)),
-            SLOT(updateActions()));
-    connect(mapDocument, SIGNAL(selectedObjectsChanged()),
-            SLOT(updateActions()));
-
-=======
->>>>>>> 9b0df70d
     MapView *mapView = mDocumentManager->currentMapView();
     connect(mapView->zoomable(), SIGNAL(scaleChanged(qreal)),
             this, SLOT(updateZoomLabel()));
@@ -1233,9 +1223,11 @@
     if (mMapDocument) {
         connect(mMapDocument, SIGNAL(fileNameChanged()),
                 SLOT(updateWindowTitle()));
-        connect(mMapDocument, SIGNAL(currentLayerChanged(int)),
+        connect(mapDocument, SIGNAL(currentLayerIndexChanged(int)),
                 SLOT(updateActions()));
-        connect(mMapDocument, SIGNAL(tileSelectionChanged(QRegion,QRegion)),
+        connect(mapDocument, SIGNAL(tileSelectionChanged(QRegion,QRegion)),
+                SLOT(updateActions()));
+        connect(mapDocument, SIGNAL(selectedObjectsChanged()),
                 SLOT(updateActions()));
     }
 
